--- conflicted
+++ resolved
@@ -161,16 +161,11 @@
         if request.GET.get('importers', 'false').lower() == 'true' or details:
             _merge_related_objects('importers', model.Importer, (repo,))
         if request.GET.get('distributors', 'false').lower() == 'true' or details:
-<<<<<<< HEAD
-            _merge_related_objects(
-                'distributors', manager_factory.repo_distributor_manager(), (repo,))
+            _merge_related_objects('distributors', model.Distributor, (repo,))
         if details:
             repo['total_repository_units'] = sum(repo['content_unit_counts'].itervalues())
             total_missing = repo_controller.missing_unit_count(repo_obj.repo_id)
             repo['locally_stored_units'] = repo['total_repository_units'] - total_missing
-=======
-            _merge_related_objects('distributors', model.Distributor, (repo,))
->>>>>>> f21e76cb
 
         return generate_json_response_with_pulp_encoder(repo)
 
