--- conflicted
+++ resolved
@@ -4,16 +4,9 @@
 VAGRANTFILE_API_VERSION = "2"
 
 Vagrant.configure(VAGRANTFILE_API_VERSION) do |config|
-<<<<<<< HEAD
  config.vm.box = "https://download.gluster.org/pub/gluster/purpleidea/vagrant/fedora-21/fedora-21.box"
- config.vm.host_name = "pulp-devel"
- config.vm.synced_folder "..", "/home/vagrant/devel", type: "nfs", nfs_version: 4, nfs_udp: false
-=======
- config.vm.box = "humaton/fedora-21-cloud"
->>>>>>> 62dfe5ef
  # By default, Vagrant wants to mount the code in /vagrant with NFSv3, which will fail. Let's
- # explicitly mount the code using NFSv4. We probably won't need to use this, since the above line
- # configures all the code we need for us, but vagrant up will fail without this line.
+ # explicitly mount the code using NFSv4.
  config.vm.synced_folder ".", "/vagrant", type: "nfs", nfs_version: 4, nfs_udp: false
 
  config.vm.provision "ansible" do |ansible|
