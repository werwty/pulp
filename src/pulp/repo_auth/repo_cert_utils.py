--- conflicted
+++ resolved
@@ -45,11 +45,7 @@
 import datetime
 import logging
 import shutil
-<<<<<<< HEAD
-import subprocess
-=======
 import time
->>>>>>> 2d2fd614
 from threading import RLock
 import os
 
@@ -281,15 +277,7 @@
             f.close()
         return self.validate_certificate_pem(cert_data, ca_data)
 
-<<<<<<< HEAD
-        ca = X509.load_cert(ca_filename)
-        cert = X509.load_cert(cert_filename)
-        return cert.verify(ca.get_pubkey())
-
-    def validate_certificate_pem(self, cert_pem, ca_filename):
-=======
     def validate_certificate_pem(self, cert_pem, ca_pem, crl_pems=None, check_crls=True, crl_dir=None, log_func=None):
->>>>>>> 2d2fd614
         '''
         Validates a certificate against a CA certificate and CRLs if they exist.
         Input expects PEM encoded strings.
@@ -297,13 +285,8 @@
         @param cert_pem: PEM encoded certificate
         @type  cert_pem: str
 
-<<<<<<< HEAD
-        @param ca_filename: full path to the PEM encoded CA certificate
-        @type  ca_filename: str
-=======
         @param ca_pem: PEM encoded CA certificates, allows chain of CA certificates if concatenated together
         @type  ca_pem: str
->>>>>>> 2d2fd614
 
         @param crl_pems: List of CRLs, each CRL is a PEM encoded string
         @type  crl_pems: List[str]
@@ -320,26 +303,6 @@
         @return: true if the certificate was signed by the given CA; false otherwise
         @rtype:  boolean
         '''
-<<<<<<< HEAD
-
-        cmd = 'openssl verify -CAfile %s' % ca_filename
-        p = subprocess.Popen(cmd, shell=True, stdin=subprocess.PIPE,
-                             stdout=subprocess.PIPE, stderr=subprocess.PIPE)
-
-        # Use communicate to pipe the certificate to the verify call
-        stdout, stderr = p.communicate(input=cert_pem)
-
-        result = stdout.rstrip()
-
-        # Successful result example:
-        #   stdin: OK\n
-        # Failed result example:
-        #   stdin: C = US, ST = NC, L = Raleigh, O = Red Hat, CN = localhost
-        #   error 20 at 0 depth lookup:unable to get local issuer certificate\n
-        valid = result.endswith('OK')
-
-        return valid
-=======
         if not log_func:
             log_func = LOG.info
         cert = X509.load_cert_string(cert_pem)
@@ -396,7 +359,6 @@
                 msg += "\n%s" % (self.get_debug_info_certs(cert, ca_certs, crl_stack))
             log_func(msg)
         return retval
->>>>>>> 2d2fd614
 
     def validate_cert_bundle(self, bundle):
         '''
