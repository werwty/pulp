from setuptools import setup, find_packages

setup(
    name='pulp_node_common',
<<<<<<< HEAD
    version='2.6.2a1',
=======
    version='2.6.2',
>>>>>>> 37a42f78
    license='GPLv2+',
    packages=find_packages(),
    author='Pulp Team',
    author_email='pulp-list@redhat.com',
)<|MERGE_RESOLUTION|>--- conflicted
+++ resolved
@@ -2,11 +2,7 @@
 
 setup(
     name='pulp_node_common',
-<<<<<<< HEAD
-    version='2.6.2a1',
-=======
-    version='2.6.2',
->>>>>>> 37a42f78
+    version='2.6.3a1',
     license='GPLv2+',
     packages=find_packages(),
     author='Pulp Team',
