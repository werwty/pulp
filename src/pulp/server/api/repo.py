--- conflicted
+++ resolved
@@ -27,18 +27,13 @@
 
 # Pulp
 import pulp.server.agent as agent
-import pulp.repo_auth.repo_cert_utils as repo_cert_utils
 import pulp.server.consumer_utils as consumer_utils
 import pulp.server.util
 from pulp.server import constants
 from pulp.server import comps_util
 from pulp.server import config
-<<<<<<< HEAD
-from pulp.server import crontab
 from pulp.repo_auth.repo_cert_utils import RepoCertUtils
 from pulp.repo_auth.protected_repo_utils import ProtectedRepoUtils
-=======
->>>>>>> 46d28d0e
 from pulp.server import updateinfo
 from pulp.server.api import repo_sync
 from pulp.server.api.base import BaseApi
@@ -137,15 +132,6 @@
         if not model.Repo.is_supported_checksum(checksum_type):
             raise PulpException('Checksum Type must be one of [%s]' % ', '.join(model.Repo.SUPPORTED_CHECKSUMS))
 
-<<<<<<< HEAD
-        self._validate_schedule(sync_schedule)
-=======
-        if feed_cert_data:
-            repo_cert_utils.validate_cert_bundle(feed_cert_data)
-
-        if consumer_cert_data:
-            repo_cert_utils.validate_cert_bundle(consumer_cert_data)
->>>>>>> 46d28d0e
 
         r = model.Repo(id, name, arch, feed)
         r['use_symlinks'] = symlinks
@@ -179,12 +165,8 @@
             r['consumer_ca'] = consumer_cert_files['ca']
             r['consumer_cert'] = consumer_cert_files['cert']
             r['consumer_key'] = consumer_cert_files['key']
-<<<<<<< HEAD
             protected_repo_utils.add_protected_repo(r['relative_path'], id)
             
-=======
-
->>>>>>> 46d28d0e
         if groupid:
             for gid in groupid:
                 r['groupid'].append(gid)
@@ -203,14 +185,9 @@
             added = ks.add(gpgkeys)
         self.collection.insert(r, safe=True)
         if sync_schedule:
-<<<<<<< HEAD
-            repo_sync.update_schedule(r)
-        default_to_publish = config.config.getboolean('repos', 'default_to_published')
-=======
             update_schedule(r, sync_schedule)
         default_to_publish = \
             config.config.getboolean('repos', 'default_to_published')
->>>>>>> 46d28d0e
         self.publish(r["id"], default_to_publish)
         # refresh repo object from mongo
         r = self.repository(r["id"])
