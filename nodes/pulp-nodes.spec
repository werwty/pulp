# Copyright (c) 2010 Red Hat, Inc.
#
# This software is licensed to you under the GNU General Public
# License as published by the Free Software Foundation; either version
# 2 of the License (GPLv2) or (at your option) any later version.
# There is NO WARRANTY for this software, express or implied,
# including the implied warranties of MERCHANTABILITY,
# NON-INFRINGEMENT, or FITNESS FOR A PARTICULAR PURPOSE. You should
# have received a copy of GPLv2 along with this software; if not, see
# http://www.gnu.org/licenses/old-licenses/gpl-2.0


%{!?python_sitelib: %global python_sitelib %(%{__python} -c "from distutils.sysconfig import get_python_lib; print(get_python_lib())")}
%{!?python_sitearch: %global python_sitearch %(%{__python} -c "from distutils.sysconfig import get_python_lib; print(get_python_lib(1))")}


# ---- Pulp Nodes -------------------------------------------------------------

Name: pulp-nodes
Version: 2.4.2
<<<<<<< HEAD
Release: 0.1.beta%{?dist}
=======
Release: 1%{?dist}
>>>>>>> 69b3d89d
Summary: Support for pulp nodes
Group: Development/Languages
License: GPLv2
URL: https://fedorahosted.org/pulp/
Source0: https://fedorahosted.org/releases/p/u/%{name}/%{name}-%{version}.tar.gz
BuildRoot: %{_tmppath}/%{name}-%{version}-%{release}-root-%(%{__id_u} -n)
BuildArch:noarch
BuildRequires: python2-devel
BuildRequires: python-setuptools
BuildRequires: rpm-python

%description
Provides a collection of platform plugins, client extensions and agent
handlers that provide nodes support.  Nodes provides the ability for
a child Pulp server to synchronize repositories and content with a
parent Pulp server to which it has registered as a consumer.

%prep
%setup -q

%build
pushd common
%{__python} setup.py build
popd
pushd parent
%{__python} setup.py build
popd
pushd child
%{__python} setup.py build
popd
pushd extensions/admin
%{__python} setup.py build
popd
pushd extensions/consumer
%{__python} setup.py build
popd

%install
rm -rf %{buildroot}
pushd common
%{__python} setup.py install -O1 --skip-build --root %{buildroot}
popd
pushd parent
%{__python} setup.py install -O1 --skip-build --root %{buildroot}
popd
pushd child
%{__python} setup.py install -O1 --skip-build --root %{buildroot}
popd
pushd extensions/admin
%{__python} setup.py install -O1 --skip-build --root %{buildroot}
popd
pushd extensions/consumer
%{__python} setup.py install -O1 --skip-build --root %{buildroot}
popd

# Directories
mkdir -p /srv
mkdir -p %{buildroot}/%{_sysconfdir}/pulp
mkdir -p %{buildroot}/%{_usr}/lib/pulp/plugins/types
mkdir -p %{buildroot}/%{_var}/lib/pulp/nodes/published/http
mkdir -p %{buildroot}/%{_var}/lib/pulp/nodes/published/https
mkdir -p %{buildroot}/%{_var}/www/pulp/nodes
mkdir -p %{buildroot}/%{_bindir}

# Configuration
pushd common
cp -R etc/pulp %{buildroot}/%{_sysconfdir}
popd
pushd parent
cp -R etc/httpd %{buildroot}/%{_sysconfdir}
cp -R etc/pulp %{buildroot}/%{_sysconfdir}
popd
pushd child
cp -R etc/pulp %{buildroot}/%{_sysconfdir}
popd

# Scripts
pushd common
cp bin/* %{buildroot}/%{_bindir}
popd

# Types
cp -R child/pulp_node/importers/types/* %{buildroot}/%{_usr}/lib/pulp/plugins/types/

# WWW
ln -s %{_var}/lib/pulp/nodes/published/http %{buildroot}/%{_var}/www/pulp/nodes
ln -s %{_var}/lib/pulp/nodes/published/https %{buildroot}/%{_var}/www/pulp/nodes

%clean
rm -rf %{buildroot}


# --- macros -----------------------------------------------------------------


# define required pulp platform version.
%global pulp_version %{version}

# ---- Common ----------------------------------------------------------------

%package common
Summary: Pulp nodes common modules
Group: Development/Languages
Requires: %{name}-common = %{version}
Requires: pulp-server = %{pulp_version}
Requires: python-pulp-bindings = %{pulp_version}

%description common
Pulp nodes common modules.

%files common
%defattr(-,root,root,-)
%dir %{python_sitelib}/pulp_node
%dir %{python_sitelib}/pulp_node/extensions
%{_bindir}/pulp-gen-nodes-certificate
%{python_sitelib}/pulp_node/extensions/__init__.py*
%{python_sitelib}/pulp_node/*.py*
%{python_sitelib}/pulp_node_common*.egg-info
%defattr(640,root,apache,-)
# The nodes.conf file contains OAuth secrets, so we don't want it to be world readable
%config(noreplace) %{_sysconfdir}/pulp/nodes.conf
%defattr(-,root,root,-)
%doc

%post common
# Generate the certificate used to access the local server.
pulp-gen-nodes-certificate

%postun common
# clean up the nodes certificate.
if [ $1 -eq 0 ]; then
  rm -rf /etc/pki/pulp/nodes
fi


# ---- Parent Nodes ----------------------------------------------------------

%package parent
Summary: Pulp parent nodes support
Group: Development/Languages
Requires: %{name}-common = %{version}
Requires: pulp-server = %{pulp_version}

%description parent
Pulp parent nodes support.

%files parent
%defattr(-,root,root,-)
%config(noreplace) %{_sysconfdir}/httpd/conf.d/pulp_nodes.conf
%{_sysconfdir}/pulp/server/plugins.conf.d/nodes/distributor/
%{python_sitelib}/pulp_node/profilers/
%{python_sitelib}/pulp_node/distributors/
%{python_sitelib}/pulp_node_parent*.egg-info
%defattr(-,apache,apache,-)
%{_var}/lib/pulp/nodes
%{_var}/www/pulp/nodes
%defattr(-,root,root,-)
%doc


# ---- Child Nodes -----------------------------------------------------------

%package child
Summary: Pulp child nodes support
Group: Development/Languages
Requires: %{name}-common = %{version}
Requires: pulp-server = %{pulp_version}
Requires: python-pulp-agent-lib = %{pulp_version}
Requires: python-nectar >= 1.1.2

%description child
Pulp child nodes support.

%files child
%defattr(-,root,root,-)
%dir %{_sysconfdir}/pulp/server/plugins.conf.d/nodes/importer
%{python_sitelib}/pulp_node/importers/
%{python_sitelib}/pulp_node/handlers/
%{python_sitelib}/pulp_node_child*.egg-info
%{_usr}/lib/pulp/plugins/types/nodes.json
%{_sysconfdir}/pulp/agent/conf.d/nodes.conf
%defattr(640,root,apache,-)
# We don't want the importer config to be world readable, since it can contain proxy passwords
%{_sysconfdir}/pulp/server/plugins.conf.d/nodes/importer/*
%defattr(-,root,root,-)
%doc


# ---- Admin Extensions ------------------------------------------------------

%package admin-extensions
Summary: Pulp admin client extensions
Group: Development/Languages
Requires: %{name}-common = %{version}
Requires: pulp-admin-client = %{pulp_version}

%description admin-extensions
Pulp nodes admin client extensions.

%files admin-extensions
%defattr(-,root,root,-)
%{python_sitelib}/pulp_node/extensions/admin/
%{python_sitelib}/pulp_node_admin_extensions*.egg-info
%doc


# ---- Consumer Extensions ---------------------------------------------------

%package consumer-extensions
Summary: Pulp consumer client extensions
Group: Development/Languages
Requires: %{name}-common = %{version}
Requires: pulp-consumer-client = %{pulp_version}

%description consumer-extensions
Pulp nodes consumer client extensions.

%files consumer-extensions
%defattr(-,root,root,-)
%{python_sitelib}/pulp_node/extensions/consumer/
%{python_sitelib}/pulp_node_consumer_extensions*.egg-info
%doc


# ----------------------------------------------------------------------------


%changelog
<<<<<<< HEAD
* Sun Oct 12 2014 Chris Duryee <cduryee@redhat.com> 2.4.2-0.1.beta
=======
* Mon Oct 13 2014 Chris Duryee <cduryee@redhat.com> 2.4.2-1
>>>>>>> 69b3d89d
- Pulp rebuild

* Tue Sep 23 2014 Randy Barlow <rbarlow@redhat.com> 2.4.1-1
- Pulp rebuild

* Tue Sep 16 2014 Randy Barlow <rbarlow@redhat.com> 2.4.1-0.9.rc
- Pulp rebuild

* Thu Sep 11 2014 Randy Barlow <rbarlow@redhat.com> 2.4.1-0.8.beta
- Pulp rebuild

* Thu Sep 04 2014 Randy Barlow <rbarlow@redhat.com> 2.4.1-0.7.beta
- Pulp rebuild

* Thu Aug 28 2014 Randy Barlow <rbarlow@redhat.com> 2.4.1-0.6.beta
- Pulp rebuild

* Tue Aug 26 2014 Randy Barlow <rbarlow@redhat.com> 2.4.1-0.5.rc1
- Pulp rebuild

* Mon Aug 25 2014 Randy Barlow <rbarlow@redhat.com> 2.4.1-0.4.beta
- Pulp rebuild

* Fri Aug 22 2014 Randy Barlow <rbarlow@redhat.com> 2.4.1-0.3.beta
- Pulp rebuild

* Wed Aug 20 2014 Randy Barlow <rbarlow@redhat.com> 2.4.1-0.2.alpha
- Pulp rebuild

* Thu Jul 31 2014 Randy Barlow <rbarlow@redhat.com> 2.4.0-0.30.beta
- 1125030 - Handle both styles of certificate stores. (rbarlow@redhat.com)

* Tue Jul 29 2014 Randy Barlow <rbarlow@redhat.com> 2.4.0-0.29.beta
- Pulp rebuild

* Tue Jul 29 2014 Randy Barlow <rbarlow@redhat.com> 2.4.0-0.28.beta
- Pulp rebuild

* Tue Jul 29 2014 Randy Barlow <rbarlow@redhat.com> 2.4.0-0.27.beta
- Pulp rebuild

* Mon Jul 28 2014 Randy Barlow <rbarlow@redhat.com> 2.4.0-0.26.beta
- 1113590 - Nodes requires Pulp's cert to be trusted 1112906 - pulp-admin
  requires Pulp's cert to be trusted 1112904 - pulp-consumer requires Pulp's
  cert to be trusted (rbarlow@redhat.com)

* Wed Jul 16 2014 Unknown name 2.4.0-0.25.beta
- 1005899 - support 'message' reported during node sync. (jortel@redhat.com)

* Fri Jul 11 2014 Brian Bouterse <bmbouter@gmail.com> 2.4.0-0.24.beta
- Pulp rebuild

* Wed Jun 25 2014 Randy Barlow <rbarlow@redhat.com> 2.4.0-0.23.beta
- Pulp rebuild

* Tue Jun 24 2014 Randy Barlow <rbarlow@redhat.com> 2.4.0-0.22.beta
- Pulp rebuild

* Tue Jun 17 2014 Randy Barlow <rbarlow@redhat.com> 2.4.0-0.21.beta
- Pulp rebuild

* Tue Jun 10 2014 Jeff Ortel <jortel@redhat.com> 2.4.0-0.20.beta
- Pulp rebuild

* Thu May 29 2014 Randy Barlow <rbarlow@redhat.com> 2.4.0-0.19.beta
- Pulp rebuild

* Wed May 21 2014 Randy Barlow <rbarlow@redhat.com> 2.4.0-0.18.beta
- 1096931 - improving repo update command to better detect spawned tasks
  (mhrivnak@redhat.com)

* Tue May 20 2014 Jeff Ortel <jortel@redhat.com> 2.4.0-0.17.beta
- Pulp rebuild

* Fri May 16 2014 Randy Barlow <rbarlow@redhat.com> 2.4.0-0.16.beta
- Pulp rebuild

* Fri May 16 2014 Randy Barlow <rbarlow@redhat.com> 2.4.0-0.15.beta
- Pulp rebuild

* Thu May 15 2014 Randy Barlow <rbarlow@redhat.com> 2.4.0-0.14.beta
- Pulp rebuild

* Thu May 08 2014 Jeff Ortel <jortel@redhat.com> 2.4.0-0.13.beta
- Pulp rebuild

* Wed May 07 2014 Randy Barlow <rbarlow@redhat.com> 2.4.0-0.12.beta
- Pulp rebuild

* Fri May 02 2014 Barnaby Court <bcourt@redhat.com> 2.4.0-0.11.beta
- 1091530 - fix rendering a progress report = None. (jortel@redhat.com)

* Thu Apr 24 2014 Randy Barlow <rbarlow@redhat.com> 2.4.0-0.10.beta
- 1087863 - Fix progress reporting in node sync command. (jortel@redhat.com)

* Mon Apr 14 2014 Randy Barlow <rbarlow@redhat.com> 2.4.0-0.9.beta
- 1085545 - Fix permissions on /etc/pulp/server/plugins.conf.d/nodes/importer.
  (jortel@redhat.com)

* Mon Apr 07 2014 Barnaby Court <bcourt@redhat.com> 2.4.0-0.8.beta
- Pulp rebuild

* Wed Apr 02 2014 Jeff Ortel <jortel@redhat.com> 2.4.0-0.7.beta
- Pulp rebuild

* Wed Apr 02 2014 Jeff Ortel <jortel@redhat.com> 2.4.0-0.7.alpha
- 1073154 - Do not log newlines or long messages. (rbarlow@redhat.com)

* Thu Mar 13 2014 Jeff Ortel <jortel@redhat.com> 2.4.0-0.6.alpha
- Pulp rebuild

* Thu Mar 13 2014 Jeff Ortel <jortel@redhat.com> 2.4.0-0.5.alpha
- Pulp rebuild

* Wed Mar 12 2014 Barnaby Court <bcourt@redhat.com> 2.4.0-0.4.alpha
- Pulp rebuild

* Mon Feb 24 2014 Jeff Ortel <jortel@redhat.com> 2.4.0-0.3.alpha
- Pulp rebuild

* Tue Jan 28 2014 Jeff Ortel <jortel@redhat.com> 2.4.0-0.2.alpha
- 921743 - Adjust ownership and permissions for a variety of the RPM paths.
  (rbarlow@redhat.com)
- 1005899 - report errors fetching bindings from the parent in the report.
  (jortel@redhat.com)

* Thu Dec 12 2013 Jeff Ortel <jortel@redhat.com> 2.4.0-0.1.alpha
- 995076 - make sure to call finalize on the nectar config object
  (jason.connor@gmail.com)
- 1029057 - have nodes replicate the repository scratchpad. (jortel@redhat.com)
- 1022646 - remove units_path; in 2.3, it's method. (jortel@redhat.com)

* Wed Nov 06 2013 Jeff Ortel <jortel@redhat.com> 2.3.0-0.29.beta
- Pulp rebuild

* Wed Nov 06 2013 Jeff Ortel <jortel@redhat.com> 2.3.0-0.28.beta
- 1022646 - migration_0 needs to add units_size=0. (jortel@redhat.com)

* Fri Nov 01 2013 Jeff Ortel <jortel@redhat.com> 2.3.0-0.27.beta
- 1022646 - fix migration of nodes 2.2 => 2.3 manifests. (jortel@redhat.com)

* Tue Oct 29 2013 Jeff Ortel <jortel@redhat.com> 2.3.0-0.26.beta
- Pulp rebuild

* Mon Oct 28 2013 Jeff Ortel <jortel@redhat.com> 2.3.0-0.25.beta
- Pulp rebuild

* Wed Oct 23 2013 Jeff Ortel <jortel@redhat.com> 2.3.0-0.24.beta
- 1020549 - tar the content of the distribution directory instead of the
  directory. (jortel@redhat.com)

* Fri Oct 18 2013 Jeff Ortel <jortel@redhat.com> 2.3.0-0.23.beta
- Pulp rebuild

* Wed Oct 16 2013 Jeff Ortel <jortel@redhat.com> 2.3.0-0.22.beta
- Pulp rebuild

* Tue Oct 15 2013 Jeff Ortel <jortel@redhat.com> 2.3.0-0.21.beta
- Pulp rebuild

* Mon Oct 14 2013 Jeff Ortel <jortel@redhat.com> 2.3.0-0.20.beta
- Pulp rebuild

* Fri Oct 11 2013 Jeff Ortel <jortel@redhat.com> 2.3.0-0.19.beta
- 1017924 - unzip the units.json instead of reading/seeking using gzip.
  (jortel@redhat.com)

* Thu Oct 10 2013 Jeff Ortel <jortel@redhat.com> 2.3.0-0.18.beta
- Pulp rebuild

* Wed Oct 02 2013 Jeff Ortel <jortel@redhat.com> 2.3.0-0.17.beta
- 1013097 - permit (.) in node IDs. (jortel@redhat.com)

* Thu Sep 26 2013 Jeff Ortel <jortel@redhat.com> 2.3.0-0.16.alpha
- Pulp rebuild

* Thu Sep 26 2013 Jeff Ortel <jortel@redhat.com> 2.3.0-0.15.alpha
- Pulp rebuild

* Wed Sep 18 2013 Jeff Ortel <jortel@redhat.com> 2.3.0-0.14.alpha
- Pulp rebuild

* Wed Sep 18 2013 Jeff Ortel <jortel@redhat.com> 2.3.0-0.13.alpha
- 965751 - migrate nodes to use threaded downloader. (jortel@redhat.com)
- 1004346 - deal with bindings w (None) as binding_config. (jortel@redhat.com)

* Fri Sep 13 2013 Jeff Ortel <jortel@redhat.com> 2.3.0-0.12.alpha
- Pulp rebuild

* Thu Sep 12 2013 Jeff Ortel <jortel@redhat.com> 2.3.0-0.11.alpha
- Pulp rebuild

* Thu Sep 12 2013 Jeff Ortel <jortel@redhat.com> 2.3.0-0.10.alpha
- 1005898 - Remove unnecessary dependency on gofer in pulp-nodes.spec file
  (bcourt@redhat.com)
- 1003285 - fixed an attribute access for an attribute that doesn't exist in
  python 2.6. (mhrivnak@redhat.com)

* Tue Sep 10 2013 Jeff Ortel <jortel@redhat.com> 2.3.0-0.9.alpha
- Pulp rebuild

* Fri Sep 06 2013 Barnaby Court <bcourt@redhat.com> 2.3.0-0.8.alpha
- 915330 - Fix performance degradation of importer and distributor
  configuration validation as the number of repositories increased
  (bcourt@redhat.com)

* Fri Aug 30 2013 Barnaby Court <bcourt@redhat.com> 2.3.0-0.7.alpha
- Pulp rebuild

* Thu Aug 29 2013 Jeff Ortel <jortel@redhat.com> 2.3.0-0.6.alpha
- nodes support updated content units. (jortel@redhat.com)

* Thu Aug 29 2013 Barnaby Court <bcourt@redhat.com> 2.3.0-0.5.alpha
- Pulp rebuild

* Tue Aug 27 2013 Jeff Ortel <jortel@redhat.com> 2.3.0-0.4.alpha
- Pulp rebuild

* Tue Aug 27 2013 Jeff Ortel <jortel@redhat.com> 2.3.0-0.3.alpha
- 991201 - use plugin specific attribute for type_id. (jortel@redhat.com)
- 989627 - dont use rstrip() to remove a file suffix. (jortel@redhat.com)

* Thu Aug 01 2013 Jeff Ortel <jortel@redhat.com> 2.3.0-0.2.alpha
- Pulp rebuild

* Thu Aug 01 2013 Jeff Ortel <jortel@redhat.com> 2.3.0-0.1.alpha
- 988913 - mirror (node) strategy only affect specified repos when units
  type_id=repository. (jortel@redhat.com)
- 977948 - fix distributor updating during node sync. (jortel@redhat.com)
- purge changelog
- 924832 - check if node is already activated. (jortel@redhat.com)

* Tue Jun 04 2013 Jeff Ortel <jortel@redhat.com> 2.2.0-0.16.alpha
- 968543 - remove conditional in pulp_version macro. (jortel@redhat.com)

* Thu May 30 2013 Jeff Ortel <jortel@redhat.com> 2.2.0-0.15.alpha
- Pulp rebuild

* Fri May 24 2013 Jeff Ortel <jortel@redhat.com> 2.2.0-0.14.alpha
- Pulp rebuild

* Thu May 23 2013 Jeff Ortel <jortel@redhat.com> 2.2.0-0.13.alpha
- Pulp rebuild

* Thu May 23 2013 Jeff Ortel <jortel@redhat.com> 2.2.0-0.12.alpha
- Pulp rebuild

* Tue May 21 2013 Jeff Ortel <jortel@redhat.com> 2.2.0-0.11.alpha
- Pulp rebuild

* Mon May 20 2013 Jeff Ortel <jortel@redhat.com> 2.2.0-0.10.alpha
- Pulp rebuild

* Mon May 20 2013 Jeff Ortel <jortel@redhat.com> 2.2.0-0.9.alpha
- Pulp rebuild

* Fri May 17 2013 Jeff Ortel <jortel@redhat.com> 2.2.0-0.8.alpha
- Pulp rebuild

* Mon May 13 2013 Jeff Ortel <jortel@redhat.com> 2.2.0-0.5.alpha
- Pulp rebuild

* Mon May 13 2013 Jeff Ortel <jortel@redhat.com> 2.2.0-0.3.alpha
- 955356 - pulp-nodes-child requires: pulp-agent. (jortel@redhat.com)

* Fri Apr 19 2013 Jeff Ortel <jortel@redhat.com> 2.2.0-0.2.alpha
- Pulp rebuild

* Fri Apr 12 2013 Jeff Ortel <jortel@redhat.com> 2.2.0-0.1.alpha
- 922229 - fix progress rendering. rendering depends on bindings processed in a
  determined order.  Perhaps fragile and should revisit progress rendering.
  (jortel@redhat.com)
- 919118 - use succeeded flag to render success message or not.
  (jortel@redhat.com)
- 919134 - Add explaination to BadRequest raised when distributor not
  installed. (jortel@redhat.com)
- 919200 - move node level update strategy to consumer note.
  (jortel@redhat.com)
- 919177 - display bindings collated by strategy. (jortel@redhat.com)
- 921159 - Better description of --auto-publish. (jortel@redhat.com)
- 921107 - Fix grammatical error in node activate message. (jortel@redhat.com)
- 921104 - Fix variable substitution in message. (jortel@redhat.com)

* Mon Mar 04 2013 Jeff Ortel <jortel@redhat.com> 2.1.0-0.19.alpha
- 916345 - SSLCACertificateFile not supported with <Directory/> in apache 2.4
  (jortel@redhat.com)

* Tue Feb 26 2013 Jeff Ortel <jortel@redhat.com> 2.1.0-0.18.alpha
- Pulp rebuild

* Tue Feb 26 2013 Jeff Ortel <jortel@redhat.com> 2.1.0-0.17.alpha
- Pulp rebuild

* Mon Feb 25 2013 Jeff Ortel <jortel@redhat.com> 2.1.0-0.16.alpha
- Pulp rebuild

* Mon Feb 25 2013 Jeff Ortel <jortel@redhat.com> 2.1.0-0.15.alpha
- Pulp rebuild

* Fri Feb 22 2013 Jeff Ortel <jortel@redhat.com> 2.1.0-0.14.alpha
- Pulp rebuild

* Thu Feb 21 2013 Jeff Ortel <jortel@redhat.com> 2.1.0-0.13.alpha
- Pulp rebuild

* Tue Feb 19 2013 Jeff Ortel <jortel@redhat.com> 2.1.0-0.12.alpha
- Pulp rebuild

* Thu Feb 14 2013 Jeff Ortel <jortel@redhat.com> 2.1.0-0.7.alpha
- new package built with tito


<|MERGE_RESOLUTION|>--- conflicted
+++ resolved
@@ -18,11 +18,7 @@
 
 Name: pulp-nodes
 Version: 2.4.2
-<<<<<<< HEAD
-Release: 0.1.beta%{?dist}
-=======
 Release: 1%{?dist}
->>>>>>> 69b3d89d
 Summary: Support for pulp nodes
 Group: Development/Languages
 License: GPLv2
@@ -251,11 +247,7 @@
 
 
 %changelog
-<<<<<<< HEAD
-* Sun Oct 12 2014 Chris Duryee <cduryee@redhat.com> 2.4.2-0.1.beta
-=======
 * Mon Oct 13 2014 Chris Duryee <cduryee@redhat.com> 2.4.2-1
->>>>>>> 69b3d89d
 - Pulp rebuild
 
 * Tue Sep 23 2014 Randy Barlow <rbarlow@redhat.com> 2.4.1-1
