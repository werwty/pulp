#!/bin/bash
# bash completion support for pulp-admin.
#
# The contained completion routines provide support for completing
# pulp-admin subsections, commands and options. It also supports
# completion for local file names.

# _elogin_pa_options() function generates completion of the first
# level options, avoiding duplicates between short and long options.
# Takes two arguments:
# 1: COMP_LINE
# 2: pa_options
_elogin_pa_options() {

  pa_log_opt=$(comm -13 <(for word in ${1}; do echo $word; done | sort) <(for word in $2; do echo $word; done | sort))

  if [[ $1 == *\ -u* ]] || [[ $1 == *--username* ]]; then
    pa_log_opt=$(echo $pa_log_opt | sed "s/\(-u\|--username\)//g")
  fi

  if [[ $1 == *\ -p* ]] || [[ $1 == *--password* ]]; then
    pa_log_opt=$(echo $pa_log_opt | sed "s/\(-p\|--password\)//g")
  fi
    echo $pa_log_opt
}

_epulp-admin_tab() {

  local cur pa_prev  pa_options pa_sections grep_pa_sections

  COMPREPLY=()
  cur=${COMP_WORDS[COMP_CWORD]}
  pa_prev=${COMP_WORDS[COMP_CWORD-1]}
  pa_options="-u -p --username --password --help -h --debug --config"
  pa_sections="tasks auth bindings event orphan consumer puppet rpm iso repo server"
  grep_pa_sections=$(echo $COMP_LINE | egrep -o "(tasks|auth|bindings|event|orphan|consumer|puppet|rpm|iso|repo|server)(?|.)*" )

  if [[ $COMP_LINE == *logout?* ]] \
    || [[ $COMP_LINE == *--map?* ]] \
    || [[ $COMP_LINE == *\ -h?* ]] \
    || [[ $COMP_LINE == *--help?* ]]; then
      return
  fi

  pulp-admin $grep_pa_sections --help | egrep -q "^The following options were specified but" && return

<<<<<<< HEAD
=======
  if [[ ${pa_prev} == --feed-ca-cert ]] \
      || [[ ${pa_prev} == --feed-cert ]] \
      || [[ ${pa_prev} == --feed-key ]] \
      || [[ ${pa_prev} == --gpg-key ]] \
      || [[ ${pa_prev} == --host-ca ]] \
      || [[ ${pa_prev} == --auth-ca ]] \
      || [[ ${pa_prev} == --auth-cert ]]; then
        _filedir
        return
  fi

>>>>>>> f2b37267
  if [[ $COMP_LINE == *login?* ]]; then
    login_pa_options=$(_elogin_pa_options "$COMP_LINE" "$pa_options")
    COMPREPLY=( $( compgen -W "$login_pa_options" -- "$cur" ) )

  elif [ $COMP_CWORD -eq 1 ]; then
    if [[ "$cur" == -* ]]; then
      COMPREPLY=( $( compgen -W "$pa_options --map" -- "$cur" ) )
    else
      COMPREPLY=( $( compgen -W "$pa_options $pa_sections login logout --map" -- "$cur" ) )
    fi

  elif [[ -n "${grep_pa_sections}" ]]; then
<<<<<<< HEAD
    COMPREPLY=( $( compgen -W "$(pulp-admin $grep_pa_sections --help | egrep -o '^  [A-Za-z_|-]+ | \-\-[A-Za-z_|-]+|, -.' | tr -d ' ,' | sort | uniq ) --help" -- "$pa_cur" ) )

=======
      COMPREPLY=( $( compgen -W "$(pulp-admin $grep_pa_sections --help | egrep -o '^  [A-Za-z_|-]+ | \-\-[A-Za-z_|-]+|, -.' | tr -d ' ,' | sort | uniq ) --help" -- "$cur" ) )
>>>>>>> f2b37267
  else
    nologin_pa_options=$(_elogin_pa_options "$COMP_LINE" "$pa_options")
    COMPREPLY=( $( compgen -W "$nologin_pa_options $pa_sections" -- "$cur" ) )

  fi

}

complete -F _epulp-admin_tab pulp-admin<|MERGE_RESOLUTION|>--- conflicted
+++ resolved
@@ -44,8 +44,6 @@
 
   pulp-admin $grep_pa_sections --help | egrep -q "^The following options were specified but" && return
 
-<<<<<<< HEAD
-=======
   if [[ ${pa_prev} == --feed-ca-cert ]] \
       || [[ ${pa_prev} == --feed-cert ]] \
       || [[ ${pa_prev} == --feed-key ]] \
@@ -57,7 +55,6 @@
         return
   fi
 
->>>>>>> f2b37267
   if [[ $COMP_LINE == *login?* ]]; then
     login_pa_options=$(_elogin_pa_options "$COMP_LINE" "$pa_options")
     COMPREPLY=( $( compgen -W "$login_pa_options" -- "$cur" ) )
@@ -70,12 +67,7 @@
     fi
 
   elif [[ -n "${grep_pa_sections}" ]]; then
-<<<<<<< HEAD
-    COMPREPLY=( $( compgen -W "$(pulp-admin $grep_pa_sections --help | egrep -o '^  [A-Za-z_|-]+ | \-\-[A-Za-z_|-]+|, -.' | tr -d ' ,' | sort | uniq ) --help" -- "$pa_cur" ) )
-
-=======
       COMPREPLY=( $( compgen -W "$(pulp-admin $grep_pa_sections --help | egrep -o '^  [A-Za-z_|-]+ | \-\-[A-Za-z_|-]+|, -.' | tr -d ' ,' | sort | uniq ) --help" -- "$cur" ) )
->>>>>>> f2b37267
   else
     nologin_pa_options=$(_elogin_pa_options "$COMP_LINE" "$pa_options")
     COMPREPLY=( $( compgen -W "$nologin_pa_options $pa_sections" -- "$cur" ) )
