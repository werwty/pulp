#!/usr/bin/python
#
# Copyright (c) 2010 Red Hat, Inc.
#
# This software is licensed to you under the GNU General Public License,
# version 2 (GPLv2). There is NO WARRANTY for this software, express or
# implied, including the implied warranties of MERCHANTABILITY or FITNESS
# FOR A PARTICULAR PURPOSE. You should have received a copy of GPLv2
# along with this software; if not, see
# http://www.gnu.org/licenses/old-licenses/gpl-2.0.txt.
#
# Red Hat trademarks are not licensed under GPLv2. No permission is
# granted to use or replicate Red Hat trademarks that are incorporated
# in this software or its documentation.


# Python
import logging
import gzip
from optparse import OptionParser
import os
import shutil
import traceback
from datetime import datetime
from itertools import chain
from urlparse import urlparse

# Pulp
import pulp.server.util
from pulp.server import comps_util
from pulp.server import crontab
from pulp.server import upload
from pulp.server.api import repo_sync
from pulp.server.api.base import BaseApi
from pulp.server.api.package import PackageApi
from pulp.server.api.errata import ErrataApi
from pulp.server.api.keystore import KeyStore
from pulp.server.auditing import audit
from pulp.server.event.dispatcher import event
from pulp.server import config
from pulp.server.db import model
from pulp.server.db.connection import get_object_db
from pulp.server.pexceptions import PulpException
from pulp.server.api.fetch_listings import CDNConnection

log = logging.getLogger(__name__)

repo_fields = model.Repo(None, None, None).keys()

class RepoApi(BaseApi):
    """
    API for create/delete/syncing of Repo objects
    """

    def __init__(self):
        BaseApi.__init__(self)
        self.packageapi = PackageApi()
        self.errataapi = ErrataApi()
        self.localStoragePath = config.config.get('paths', 'local_storage')
        self.published_path = os.path.join(self.localStoragePath, "published")

    @property
    def _indexes(self):
        return ["packages", "packagegroups", "packagegroupcategories"]

    @property
    def _unique_indexes(self):
        return ["id"]

    def _getcollection(self):
        return get_object_db('repos',
                             self._unique_indexes,
                             self._indexes)

    def _validate_schedule(self, sync_schedule):
        '''
        Verifies the sync schedule is in the correct cron syntax, throwing an exception if
        it is not.
        '''
        if sync_schedule:
            item = crontab.CronItem(sync_schedule + ' null') # CronItem expects a command
            if not item.is_valid():
                raise PulpException('Invalid sync schedule specified [%s]' % sync_schedule)

    def _get_existing_repo(self, id):
        """
        Protected helper function to look up a repository by id and raise a
        PulpException if it is not found.
        """
        repo = self.repository(id)
        if repo is None:
            raise PulpException("No Repo with id: %s found" % id)
        return repo

    @event(subject='repo.created')
    @audit(params=['id', 'name', 'arch', 'feed'])
    def create(self, id, name, arch, feed=None, symlinks=False, sync_schedule=None,
               cert_data=None, groupid=None, relative_path=None, gpgkeys=[]):
        """
        Create a new Repository object and return it
        """
        repo = self.repository(id)
        if repo is not None:
            raise PulpException("A Repo with id %s already exists" % id)
        self._validate_schedule(sync_schedule)

        r = model.Repo(id, name, arch, feed)
        r['sync_schedule'] = sync_schedule
        r['use_symlinks'] = symlinks
        if cert_data:
            cert_files = self._write_certs_to_disk(id, cert_data)
            for key, value in cert_files.items():
                r[key] = value
        if groupid:
            for gid in groupid:
                r['groupid'].append(gid)

        if relative_path is None or relative_path == "":
            if r['source'] is not None :
                if r['source']['type'] == "local":
                    r['relative_path'] = r['id']
                else:
                    # For none product repos, default to repoid
                    url_parse = urlparse(str(r['source']["url"]))
                    r['relative_path'] = url_parse.path
            else:
                r['relative_path'] = r['id']
                # There is no repo source, allow package uploads
                r['allow_upload']  = 1
        else:
            r['relative_path'] = relative_path
        # Remove leading "/", they will interfere with symlink
        # operations for publishing a repository
        r['relative_path'] = r['relative_path'].lstrip('/')
        if gpgkeys:
            root = pulp.server.util.top_repos_location()
            path = r['relative_path']
            ks = KeyStore(path)
            added = ks.add(gpgkeys)
        self.insert(r)
        if sync_schedule:
            repo_sync.update_schedule(r)
        default_to_publish = config.config.get('repos', 'default_to_published')
        self.publish(r["id"], default_to_publish)
        # refresh repo object from mongo
        r = self.repository(r["id"])
        return r

<<<<<<< HEAD
    @audit(params=['id', 'state'])
    def publish(self, id, state):
        """
        Controls if we publish this repository through Apache.  True means the
        repository will be published, False means it will not be.
        @type id: str
        @param id: repository id
        @type state: boolean
        @param state: True is enable publish, False is disable publish
        """
        repo = self._get_existing_repo(id)
        repo['publish'] = state
        self.update(repo)
        repo = self._get_existing_repo(id)
        if repo['publish']:
           self._create_published_link(repo)
        else:
           self._delete_published_link(repo)

    def _create_published_link(self, repo):
        if not os.path.isdir(self.published_path):
            os.mkdir(self.published_path)
        source_path = os.path.join(pulp.server.util.top_repos_location(), 
                repo["relative_path"])
        link_path = os.path.join(self.published_path, repo["relative_path"])
        if not os.path.exists(source_path):
            # Create source repo location
            os.makedirs(source_path)
        if not os.path.exists(os.path.dirname(link_path)):
            # Create published dir as well as 
            # any needed dir parts if rel_path has multiple parts
            os.makedirs(os.path.dirname(link_path))
        if not os.path.exists(link_path):
            if os.path.lexists(link_path):
                # Clean up broken sym link
                os.unlink(link_path)
            log.error("Create symlink for [%s] to [%s]" % (source_path, link_path))
            os.symlink(source_path, link_path)

    def _delete_published_link(self, repo):
        if repo["relative_path"]:
            link_path = os.path.join(self.published_path, repo["relative_path"])
            if os.path.lexists(link_path):
                # need to use lexists so we will return True even for broken links
                os.unlink(link_path)
=======
    def clone(self, id, clone_id, clone_name, groupid=None, relative_path=None):
        repo = self.repository(id)
        if repo is None:
            raise PulpException("A Repo with id %s does not exist" % id)
        REPOS_LOCATION = "%s/%s" % (config.config.get('paths', 'local_storage'), "repos")
        parent_relative_path = "local:file://" + REPOS_LOCATION + repo["relative_path"]
        r = self.create(clone_id, clone_name, repo['arch'], feed=parent_relative_path, groupid=groupid, 
                        relative_path=relative_path)
        log.info("Creating repo [%s] cloned from [%s]" % (id, repo))
        self.sync(clone_id)
        return True

>>>>>>> 9fb834c8

    def _write_certs_to_disk(self, repoid, cert_data):
        CONTENT_CERTS_PATH = config.config.get("repos", "content_cert_location")
        cert_dir = os.path.join(CONTENT_CERTS_PATH, repoid)

        if not os.path.exists(cert_dir):
            os.makedirs(cert_dir)
        cert_files = {}
        for key, value in cert_data.items():
            fname = os.path.join(cert_dir, repoid + "." + key)
            try:
                log.error("storing file %s" % fname)
                f = open(fname, 'w')
                f.write(value)
                f.close()
                cert_files[key] = str(fname)
            except:
                raise PulpException("Error storing certificate file %s " % key)
        return cert_files

    @audit(params=['groupid', 'content_set'])
    def create_product_repo(self, content_set, cert_data, groupid=None):
        """
         Creates a repo associated to a product. Usually through an event raised
         from candlepin
         @param groupid: A product the candidate repo should be associated with.
         @type groupid: str
         @param content_set: a dict of content set labels and relative urls
         @type content_set: dict(<label> : <relative_url>,)
         @param cert_data: a dictionary of ca_cert, cert and key for this product
         @type cert_data: dict(ca : <ca_cert>, cert: <ent_cert>, key : <cert_key>)
        """
        if not cert_data or not content_set:
            # Nothing further can be done, exit
            return
        cert_files = self._write_certs_to_disk(groupid, cert_data)
        CDN_URL = config.config.get("repos", "content_url")
        CDN_HOST = urlparse(CDN_URL).hostname
        serv = CDNConnection(CDN_HOST, cacert=cert_files['ca'],
                                     cert=cert_files['cert'], key=cert_files['key'])
        serv.connect()
        repo_info = serv.fetch_urls(content_set)
        for label, uri in repo_info.items():
            try:
                repo = self.create(label, label, arch=label.split("-")[-1],
                                   feed="yum:" + CDN_URL + '/' + uri,
                                   cert_data=cert_data, groupid=groupid,
                                   relative_path=uri)
                repo['release'] = label.split("-")[-2]
                self.update(repo)
            except:
                log.error("Error creating repo %s for product %s" % (label, groupid))
                continue

        serv.disconnect()
        
    @audit(params=['groupid', 'content_set'])
    def update_product_repo(self, content_set, cert_data, groupid=None):
        """
         Creates a repo associated to a product. Usually through an event raised
         from candlepin
         @param groupid: A product the candidate repo should be associated with.
         @type groupid: str
         @param content_set: a dict of content set labels and relative urls
         @type content_set: dict(<label> : <relative_url>,)
         @param cert_data: a dictionary of ca_cert, cert and key for this product
         @type cert_data: dict(ca : <ca_cert>, cert: <ent_cert>, key : <cert_key>)
        """
        if not cert_data or not content_set:
            # Nothing further can be done, exit
            return
        cert_files = self._write_certs_to_disk(groupid, cert_data)
        CDN_URL = config.config.get("repos", "content_url")
        CDN_HOST = urlparse(CDN_URL).hostname
        serv = CDNConnection(CDN_HOST, cacert=cert_files['ca'],
                                     cert=cert_files['cert'], key=cert_files['key'])
        serv.connect()
        repo_info = serv.fetch_urls(content_set)

        for label, uri in repo_info.items():
            try:
                repo = self._get_existing_repo(label)
                repo['feed'] = "yum:" + CDN_URL + '/' + uri
                if cert_data:
                    cert_files = self._write_certs_to_disk(label, cert_data)
                    for key, value in cert_files.items():
                        repo[key] = value
                repo['arch'] = label.split("-")[-1]
                repo['relative_path'] = uri
                repo['groupid'] = groupid
                self.update(repo)
            except PulpException, pe:
                log.error(pe)
                continue
            except:
                log.error("Error updating repo %s for product %s" % (label, groupid))
                continue

        serv.disconnect()
        
    def delete_product_repo(self, groupid=None):
        """
         delete repos associated to a product. Usually through an event raised
         from candlepin
         @param groupid: A product the candidate repo should be associated with.
         @type groupid: str
        """
        if not groupid:
            # Nothing further can be done, exit
            return
        
        repos = self.repositories(spec={"groupid" : groupid})
        for repo in repos:
            try:
                self.delete(repo['id'])
            except:
                log.error("Error deleting repo %s for product %s" % (repo['id'], groupid))
                continue
    
    @event(subject='repo.deleted')
    @audit()
    def delete(self, id):
        repo = self._get_existing_repo(id)
        log.info("Delete API call invoked %s" % repo)
        self._delete_published_link(repo)
        repo_sync.delete_schedule(repo)
        repo_location = "%s/%s" % (config.config.get('paths', 'local_storage'), "repos")
        #delete any data associated to this repo
        for field in ['relative_path', 'cert', 'key', 'ca']:
            if field == 'relative_path' and repo[field]:
                fpath = os.path.join(repo_location, repo[field])
            else:
                fpath =  repo[field]
            if fpath and os.path.exists(fpath):
                try:
                    if os.path.isfile(fpath):
                        os.remove(fpath)
                    else: # os.path.isdir(fpath):
                        shutil.rmtree(fpath)
                    log.info("removing repo files .... %s" % fpath)
                except:
                    #file removal failed
                    raise
                    log.error("Unable to cleanup file %s " % fpath)
                    continue
        self.objectdb.remove({'id' : id}, safe=True)
        
    @audit()
    def update(self, repo_data):
        repo = self._get_existing_repo(repo_data['id'])
        # make sure we're only updating the fields in the model
        for field in repo_fields:
            #default to the existing value if the field isn't in the data
            repo[field] = repo_data.get(field, repo[field])
        if repo_data.has_key('feed') and repo_data['feed']:
            repo['source'] = model.RepoSource(repo_data['feed'])
        self._validate_schedule(repo['sync_schedule'])

        self.objectdb.save(repo, safe=True)

        if repo['sync_schedule']:
            repo_sync.update_schedule(repo)
        else:
            repo_sync.delete_schedule(repo)

        return repo

    def repositories(self, spec=None, fields=None):
        """
        Return a list of Repositories
        """
        return list(self.objectdb.find(spec=spec, fields=fields))

    def repository(self, id, fields=None):
        """
        Return a single Repository object
        """
        repos = self.repositories({'id': id}, fields)
        if not repos:
            return None
        return repos[0]

    def packages(self, id, name=None):
        """
        Return list of Package objects in this Repo
        """
        repo = self._get_existing_repo(id)
        packages = repo['packages']
        # XXX this is WRONG!!!!, we are returning a dict if name is None
        # otherwise we are returning a list!
        if name is None:
            return packages
        return [p for p in packages.values() if p['name'].find(name) >= 0]

    def package_count(self, id):
        """
        Return the number of packages in a repository.
        @type id: str
        @param id: repository id
        @rtype: int
        @return: the number of package in the repository corresponding to id
        """
        packages = self.packages(id)
        return len(packages)

    def get_package(self, id, name):
        """
        Return matching Package object in this Repo
        """
        packages = self.packages(id, name)
        if not packages:
            return None
        return packages[0]
    
    def get_package_by_nvrea(self, id, name, version, release, epoch, arch):
        """
         CHeck if package exists or not in this repo for given nvrea
        """
        log.error('looking up pkg [%s] in repo [%s]' % (name, id))
        repo = self._get_existing_repo(id)
        packages = repo['packages']
        for p in packages.values():
            if (name, version, release, epoch, arch) == \
                (p['name'], p['version'], p['release'], p['epoch'], p['arch']):
                pkg_repo_path = pulp.server.util.get_repo_package_path(
                repo['relative_path'], p['filename'])
                if os.path.exists(pkg_repo_path):
                    return p
        return {}

    @audit()
    def add_package(self, repoid, packageid):
        """
        Adds the passed in package to this repo
        """
        repo = self._get_existing_repo(repoid)
        package = self.packageapi.package(packageid)
        if package is None:
            raise PulpException("No Package with id: %s found" % packageid)
        # TODO:  We might want to restrict Packages we add to only
        #        allow 1 NEVRA per repo and require filename to be unique
        self._add_package(repo, package)
        self.objectdb.save(repo, safe=True)

    def _add_package(self, repo, p):
        """
        Responsible for properly associating a Package to a Repo
        """
        packages = repo['packages']
        if p['id'] in packages:
            # No need to update repo, this Package is already under this repo
            return
        packages[p['id']] = p

    @audit()
    def remove_package(self, repoid, p):
        """Note: This method does not update repo metadata.
        It is assumed metadata has already been updated.
        """
        repo = self._get_existing_repo(repoid)
        # this won't fail even if the package is not in the repo's packages
        repo['packages'].pop(p['id'], None)
        self.objectdb.save(repo, safe=True)
        # Remove package from repo location on file system
        pkg_repo_path = pulp.server.util.get_repo_package_path(
                repo['relative_path'], p["filename"])
        if os.path.exists(pkg_repo_path):
            log.debug("Delete package %s at %s" % (p, pkg_repo_path))
            os.remove(pkg_repo_path)

        repos_with_pkg = self.find_repos_by_package(p["id"])
        if len(repos_with_pkg) == 0:
            self.packageapi.delete(p["id"])
            pkg_packages_path = pulp.server.util.get_shared_package_path(
                    p["name"], p["version"], p["release"], p["arch"],
                    p["filename"], p["checksum"])
            if os.path.exists(pkg_packages_path):
                log.debug("Delete package %s at %s" % (p, pkg_packages_path))
                os.remove(pkg_packages_path)


    def find_repos_by_package(self, pkgid):
        """
        Return repos that contain passed in package id
        @param pkgid: package id
        """
        ret_val = []
        repos = self.repositories(fields=["id", "packages"])
        for r in repos:
            if pkgid in r["packages"]:
                ret_val.append(r["id"])
        return ret_val

    def errata(self, id, types=()):
        """
         Look up all applicable errata for a given repo id
        """
        repo = self._get_existing_repo(id)
        errata = repo['errata']
        if not errata:
            return []
        if types:
            try:
                return [item for type in types for item in errata[type]]
            except KeyError, ke:
                log.debug("Invalid errata type requested :[%s]" % (ke))
                raise PulpException("Invalid errata type requested :[%s]" % (ke))
        return list(chain.from_iterable(errata.values()))

    @audit()
    def add_erratum(self, repoid, erratumid):
        """
        Adds in erratum to this repo
        """
        repo = self._get_existing_repo(repoid)
        self._add_erratum(repo, erratumid)
        self.objectdb.save(repo, safe=True)

    def add_errata(self, repoid, errataids=()):
        """
         Adds a list of errata to this repo
        """
        repo = self._get_existing_repo(repoid)
        for erratumid in errataids:
            self._add_erratum(repo, erratumid)
        self.objectdb.save(repo, safe=True)

    def _add_erratum(self, repo, erratumid):
        """
        Responsible for properly associating an Erratum to a Repo
        """
        erratum = self.errataapi.erratum(erratumid)
        if erratum is None:
            raise PulpException("No Erratum with id: %s found" % erratumid)

        errata = repo['errata']
        try:
            if erratum['id'] in errata[erratum['type']]:
                #errata already in repo, continue
                return
        except KeyError:
            errata[erratum['type']] = []

        errata[erratum['type']].append(erratum['id'])

    @audit()
    def delete_erratum(self, repoid, erratumid):
        """
        delete erratum from this repo
        """
        repo = self._get_existing_repo(repoid)
        self._delete_erratum(repo, erratumid)
        self.objectdb.save(repo, safe=True)

    def delete_errata(self, repoid, errataids):
        """
        delete list of errata from this repo
        """
        repo = self._get_existing_repo(repoid)
        for erratumid in errataids:
            self._delete_erratum(repo, erratumid)
        self.objectdb.save(repo, safe=True)

    def _delete_erratum(self, repo, erratumid):
        """
        Responsible for properly removing an Erratum from a Repo
        """
        erratum = self.errataapi.erratum(erratumid)
        if erratum is None:
            raise PulpException("No Erratum with id: %s found" % erratumid)
        try:
            curr_errata = repo['errata'][erratum['type']]
            if erratum['id'] not in curr_errata:
                log.debug("Erratum %s Not in repo. Nothing to delete" % erratum['id'])
                return
            del curr_errata[curr_errata.index(erratum['id'])]
            repos = self.find_repos_by_errata(erratum['id'])
            if repo["id"] in repos and len(repos) == 1:
                self.errataapi.delete(erratum['id'])
            else:
                log.debug("Not deleting %s since it is referenced by these repos: %s" % (erratum["id"], repos))
        except Exception, e:
            raise PulpException("Erratum %s delete failed due to Error: %s" % (erratum['id'], e))

    def find_repos_by_errata(self, errata_id):
        """
        Return repos that contain passed in errata_id
        """
        ret_val = []
        repos = self.repositories(fields=["id", "errata"])
        for r in repos:
            for e_type in r["errata"]:
                if errata_id in r["errata"][e_type]:
                    ret_val.append(r["id"])
                    break
        return ret_val

    @audit(params=['repoid', 'group_id', 'group_name'])
    def create_packagegroup(self, repoid, group_id, group_name, description):
        """
        Creates a new packagegroup saved in the referenced repo
        @param repoid:
        @param group_id:
        @param group_name:
        @param description:
        @return packagegroup object
        """
        repo = self._get_existing_repo(repoid)
        if not repo:
            raise PulpException("Unable to find repository [%s]" % (repoid))
        if group_id in repo['packagegroups']:
            raise PulpException("Package group %s already exists in repo %s" %
                                (group_id, repoid))
        group = model.PackageGroup(group_id, group_name, description)
        repo["packagegroups"][group_id] = group
        self.objectdb.save(repo, safe=True)
        self._update_groups_metadata(repo["id"])
        return group

    @audit()
    def delete_packagegroup(self, repoid, groupid):
        """
        Remove a packagegroup from a repo
        @param repoid: repo id
        @param groupid: package group id
        """
        repo = self._get_existing_repo(repoid)
        if groupid not in repo['packagegroups']:
            raise PulpException("Group [%s] does not exist in repo [%s]" % (groupid, repo["id"]))
        if repo['packagegroups'][groupid]["immutable"]:
            raise PulpException("Changes to immutable groups are not supported: %s" % (groupid))
        del repo['packagegroups'][groupid]
        self.objectdb.save(repo, safe=True)
        self._update_groups_metadata(repo["id"])

    @audit()
    def update_packagegroup(self, repoid, pg):
        """
        Save the passed in PackageGroup to this repo
        @param repoid: repo id
        @param pg: packagegroup
        """
        repo = self._get_existing_repo(repoid)
        pg_id = pg['id']
        if pg_id in repo['packagegroups']:
            if repo["packagegroups"][pg_id]["immutable"]:
                raise PulpException("Changes to immutable groups are not supported: %s" % (pg["id"]))
        repo['packagegroups'][pg_id] = pg
        self.objectdb.save(repo, safe=True)
        self._update_groups_metadata(repo["id"])

    @audit()
    def update_packagegroups(self, repoid, pglist):
        """
        Save the list of passed in PackageGroup objects to this repo
        @param repoid: repo id
        @param pglist: list of packagegroups
        """
        repo = self._get_existing_repo(repoid)
        for item in pglist:
            if item['id'] in repo['packagegroups']:
                if repo['packagegroups'][item["id"]]["immutable"]:
                    raise PulpException("Changes to immutable groups are not supported: %s" % (item["id"]))
            repo['packagegroups'][item['id']] = item
        self.objectdb.save(repo, safe=True)
        self._update_groups_metadata(repo["id"])

    def packagegroups(self, id):
        """
        Return list of PackageGroup objects in this Repo
        @param id: repo id
        @return: packagegroup or None
        """
        repo = self._get_existing_repo(id)
        return repo['packagegroups']

    def packagegroup(self, repoid, groupid):
        """
        Return a PackageGroup from this Repo
        @param repoid: repo id
        @param groupid: packagegroup id
        @return: packagegroup or None
        """
        repo = self._get_existing_repo(repoid)
        return repo['packagegroups'].get(groupid, None)


    @audit()
    def add_packages_to_group(self, repoid, groupid, pkg_names=[], 
            gtype="default", requires=None):
        """
        @param repoid: repository id
        @param groupid: group id
        @param pkg_names: package names
        @param gtype: OPTIONAL type of package group,
            example "mandatory", "default", "optional", "conditional"
        @param requires: represents the 'requires' field for a 
            conditonal package group entry only needed when 
            gtype is 'conditional'
        We are not restricting package names to packages in the repo.  
        It is possible and acceptable for a package group to refer to packages which
        are not known to the repo or pulp.  The package group will be used on 
        the client and will have access to all repos the client can see.
        """

        repo = self._get_existing_repo(repoid)
        if groupid not in repo['packagegroups']:
            raise PulpException("No PackageGroup with id: %s exists in repo %s"
                                % (groupid, repoid))
        group = repo["packagegroups"][groupid]
        if group["immutable"]:
            raise PulpException("Changes to immutable groups are not supported: %s" % (group["id"]))

        for pkg_name in pkg_names:
            if gtype == "mandatory":
                if pkg_name not in group["mandatory_package_names"]:
                    group["mandatory_package_names"].append(pkg_name)
            elif gtype == "conditional":
                if not requires:
                    raise PulpException("Parameter 'requires' has not been set, it is required by conditional group types")
                group["conditional_package_names"][pkg_name] = requires
            elif gtype == "optional":
                if pkg_name not in group["optional_package_names"]:
                    group["optional_package_names"].append(pkg_name)
            else:
                if pkg_name not in group["default_package_names"]:
                    group["default_package_names"].append(pkg_name)
        self.update(repo)
        self._update_groups_metadata(repo["id"])

    @audit()
    def delete_package_from_group(self, repoid, groupid, pkg_name, gtype="default"):
        """
        @param repoid: repository id
        @param groupid: group id
        @param pkg_name: package name
        @param gtype: OPTIONAL type of package group,
            example "mandatory", "default", "optional"
        """
        repo = self._get_existing_repo(repoid)
        if groupid not in repo['packagegroups']:
            raise PulpException("No PackageGroup with id: %s exists in repo %s"
                                % (groupid, repoid))
        group = repo["packagegroups"][groupid]
        if group["immutable"]:
            raise PulpException("Changes to immutable groups are not supported: %s" % (group["id"]))

        if gtype == "mandatory":
            if pkg_name in group["mandatory_package_names"]:
                group["mandatory_package_names"].remove(pkg_name)
            else:
                raise PulpException("Package %s not present in package group" % (pkg_name))
        elif gtype == "conditional":
            if pkg_name in group["conditional_package_names"]:
                del group["conditional_package_names"][pkg_name]
            else:
                raise PulpException("Package %s not present in conditional package group" % (pkg_name))
        elif gtype == "optional":
            if pkg_name in group["optional_package_names"]:
                group["optional_package_names"].remove(pkg_name)
            else:
                raise PulpException("Package %s not present in package group" % (pkg_name))
        else:
            if pkg_name in group["default_package_names"]:
                group["default_package_names"].remove(pkg_name)
            else:
                raise PulpException("Package %s not present in package group" % (pkg_name))

        self.objectdb.save(repo, safe=True)
        self._update_groups_metadata(repo["id"])

    @audit(params=['repoid', 'cat_id', 'cat_name'])
    def create_packagegroupcategory(self, repoid, cat_id, cat_name, description):
        """
        Creates a new packagegroupcategory saved in the referenced repo
        @param repoid:
        @param cat_id:
        @param cat_name:
        @param description:
        @return packagegroupcategory object
        """
        repo = self._get_existing_repo(repoid)
        if cat_id in repo['packagegroupcategories']:
            raise PulpException("Package group category %s already exists in repo %s" %
                                (cat_id, repoid))
        cat = model.PackageGroupCategory(cat_id, cat_name, description)
        repo["packagegroupcategories"][cat_id] = cat
        self.objectdb.save(repo, safe=True)
        self._update_groups_metadata(repo["id"])
        return cat

    @audit()
    def delete_packagegroupcategory(self, repoid, categoryid):
        """
        Remove a packagegroupcategory from a repo
        """
        repo = self._get_existing_repo(repoid)
        if categoryid not in repo['packagegroupcategories']:
            return
        if repo['packagegroupcategories'][categoryid]["immutable"]:
            raise PulpException("Changes to immutable categories are not supported: %s" % (categoryid))
        del repo['packagegroupcategories'][categoryid]
        self.objectdb.save(repo, safe=True)
        self._update_groups_metadata(repo["id"])

    @audit()
    def update_packagegroupcategory(self, repoid, pgc):
        """
        Save the passed in PackageGroupCategory to this repo
        """
        repo = self._get_existing_repo(repoid)
        if pgc['id'] in repo['packagegroupcategories']:
            if repo["packagegroupcategories"][pgc["id"]]["immutable"]:
                raise PulpException("Changes to immutable categories are not supported: %s" % (pgc["id"]))
        repo['packagegroupcategories'][pgc['id']] = pgc
        self.objectdb.save(repo, safe=True)
        self._update_groups_metadata(repo["id"])

    @audit()
    def update_packagegroupcategories(self, repoid, pgclist):
        """
        Save the list of passed in PackageGroupCategory objects to this repo
        """
        repo = self._get_existing_repo(repoid)
        for item in pgclist:
            if item['id'] in repo['packagegroupcategories']:
                if repo["packagegroupcategories"][item["id"]]["immutable"]:
                    raise PulpException("Changes to immutable categories are not supported: %s" % item["id"])
            repo['packagegroupcategories'][item['id']] = item
        self.objectdb.save(repo, safe=True)
        self._update_groups_metadata(repo["id"])

    def packagegroupcategories(self, id):
        """
        Return list of PackageGroupCategory objects in this Repo
        """
        repo = self._get_existing_repo(id)
        return repo['packagegroupcategories']

    def packagegroupcategory(self, repoid, categoryid):
        """
        Return a PackageGroupCategory object from this Repo
        """
        repo = self._get_existing_repo(repoid)
        return repo['packagegroupcategories'].get(categoryid, None)

    def _update_groups_metadata(self, repoid):
        """
        Updates the groups metadata (example: comps.xml) for a given repo
        @param repoid: repo id
        @return: True if metadata was successfully updated, otherwise False
        """
        repo = self._get_existing_repo(repoid)
        try:
            # If the repomd file is not valid, or if we are missingg
            # a group metadata file, no point in continuing. 
            if not os.path.exists(repo["repomd_xml_path"]):
                log.debug("Skipping update of groups metadata since missing repomd file: '%s'" %
                          (repo["repomd_xml_path"]))
                return False
            xml = comps_util.form_comps_xml(repo['packagegroupcategories'],
                repo['packagegroups'])
            if repo["group_xml_path"] == "":
                repo["group_xml_path"] = os.path.dirname(repo["repomd_xml_path"])
                repo["group_xml_path"] = os.path.join(os.path.dirname(repo["repomd_xml_path"]),
                                                      "comps.xml")
                self.update(repo)
            f = open(repo["group_xml_path"], "w")
            f.write(xml.encode("utf-8"))
            f.close()
            if repo["group_gz_xml_path"]:
                gz = gzip.open(repo["group_gz_xml_path"], "wb")
                gz.write(xml.encode("utf-8"))
                gz.close()
            return comps_util.update_repomd_xml_file(repo["repomd_xml_path"],
                repo["group_xml_path"], repo["group_gz_xml_path"])
        except Exception, e:
            log.debug("_update_groups_metadata exception caught: %s" % (e))
            log.debug("Traceback: %s" % (traceback.format_exc()))
            return False

    def _sync(self, id, progress_callback=None):
        """
        Sync a repo from the URL contained in the feed
        """
        repo = self._get_existing_repo(id)
        repo_source = repo['source']
        if not repo_source:
            raise PulpException("This repo is not setup for sync. Please add packages using upload.")
        sync_packages, sync_errataids = repo_sync.sync(repo, repo_source, progress_callback)
        log.info("Sync returned %s packages, %s errata" % (len(sync_packages),
            len(sync_errataids)))
        # We need to update the repo object in Mongo to account for
        # package_group info added in sync call
        self.update(repo)
        # Remove packages that are no longer in source repo
        for pid in repo["packages"]:
            if pid not in sync_packages and \
                repo["packages"][pid]["repo_defined"]:
                # Only remove packages that are defined by the repo
                # Example: don't delete uploaded packages
                log.info("Removing package <%s> from repo <%s>" % (repo["packages"][pid], repo["id"]))
                self.remove_package(repo["id"], repo["packages"][pid])
        # Refresh repo object since we may have deleted some packages
        repo = self._get_existing_repo(id)
        for p in sync_packages.values():
            self._add_package(repo, p)
        # Update repo for package additions
        self.update(repo)
        # Determine removed errata
        log.info("Examining %s errata from repo %s" % (len(self.errata(id)), id))
        for eid in self.errata(id):
            if eid not in sync_errataids:
                log.info("Removing errata %s from repo %s" % (eid, id))
                self.delete_erratum(id, eid)
        # Add in all errata, existing errata will be skipped
        repo = self._get_existing_repo(id) #repo object must be refreshed
        for eid in sync_errataids:
            self._add_erratum(repo, eid)
        repo['last_sync'] = datetime.now()
        self.update(repo)

    @audit()
    def sync(self, id, progress_callback=None, timeout=None):
        """
        Run a repo sync asynchronously.
        """
        return self.run_async(self._sync,
                              [id],
                              {'progress_callback': progress_callback},
                              timeout=timeout)

    def list_syncs(self, id):
        """
        List all the syncs for a given repository.
        """
        return [task
                for task in self.find_async(method='_sync')
                if id in task.args]


    @audit(params=['id', 'pkginfo'])
    def upload(self, id, pkginfo, pkgstream):
        """
        Store the uploaded package and associate to this repo
        """
        repo = self._get_existing_repo(id)
        if not repo['allow_upload']:
            raise PulpException('Package Uploads are not allowed to Repo %s' % repo['id'])
        pkg_upload = upload.PackageUpload(repo, pkginfo, pkgstream)
        pkg, repo = pkg_upload.upload()
        self._add_package(repo, pkg)
        self.objectdb.save(repo, safe=True)
        log.info("Upload success %s %s" % (pkg['id'], repo['id']))
        return True

    @audit(params=['id', 'keylist'])
    def addkeys(self, id, keylist):
        repo = self._get_existing_repo(id)
        path = repo['relative_path']
        ks = KeyStore(path)
        added = ks.add(keylist)
        log.info('repository (%s), added keys: %s', id, added)
        return added

    @audit(params=['id', 'keylist'])
    def rmkeys(self, id, keylist):
        repo = self._get_existing_repo(id)
        path = repo['relative_path']
        ks = KeyStore(path)
        deleted = ks.delete(keylist)
        log.info('repository (%s), delete keys: %s', id, deleted)
        return deleted

    def listkeys(self, id):
        repo = self._get_existing_repo(id)
        path = repo['relative_path']
        ks = KeyStore(path)
        return ks.list()

    def all_schedules(self):
        '''
        For all repositories, returns a mapping of repository name to sync schedule.
        
        @rtype:  dict
        @return: key - repo name, value - sync schedule
        '''
        return dict((r['id'], r['sync_schedule']) for r in self.repositories())


# The crontab entry will call this module, so the following is used to trigger the
# repo sync
if __name__ == '__main__':

    # Currently this option parser is configured to automatically assume repo sync. If
    # further repo-related operations are ever added this will need to be refined, along
    # with the call in repo_sync.py that creates the cron entry that calls this script.
    parser = OptionParser()
    parser.add_option('--repoid', dest='repo_id', action='store')

    options, args = parser.parse_args()

    if options.repo_id:
        log.info('Running scheduled sync for repo [%s]' % options.repo_id)
        repo_api = RepoApi()
        repo_api._sync(options.repo_id)<|MERGE_RESOLUTION|>--- conflicted
+++ resolved
@@ -146,7 +146,6 @@
         r = self.repository(r["id"])
         return r
 
-<<<<<<< HEAD
     @audit(params=['id', 'state'])
     def publish(self, id, state):
         """
@@ -192,7 +191,7 @@
             if os.path.lexists(link_path):
                 # need to use lexists so we will return True even for broken links
                 os.unlink(link_path)
-=======
+
     def clone(self, id, clone_id, clone_name, groupid=None, relative_path=None):
         repo = self.repository(id)
         if repo is None:
@@ -204,8 +203,6 @@
         log.info("Creating repo [%s] cloned from [%s]" % (id, repo))
         self.sync(clone_id)
         return True
-
->>>>>>> 9fb834c8
 
     def _write_certs_to_disk(self, repoid, cert_data):
         CONTENT_CERTS_PATH = config.config.get("repos", "content_cert_location")
