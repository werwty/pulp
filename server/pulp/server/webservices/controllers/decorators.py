--- conflicted
+++ resolved
@@ -16,17 +16,8 @@
 from pulp.server.managers import factory
 from pulp.server.webservices import http
 
-<<<<<<< HEAD
-
-# -- constants ----------------------------------------------------------------
-
-_LOG = logging.getLogger(__name__)
-
-DEFAULT_CONSUMER_PERMISSIONS = {'/v2/repositories/': [READ]}
-=======
 
 _logger = logging.getLogger(__name__)
->>>>>>> fb877109
 
 DEFAULT_CONSUMER_PERMISSIONS = {'/v2/repositories/': [READ]}
 
@@ -127,7 +118,6 @@
         parts = parts[:-1]
     return False
 
-<<<<<<< HEAD
 
 def _verify_auth(self, operation, super_user_only, method, *args, **kwargs):
     """
@@ -181,7 +171,8 @@
     user_query_manager = factory.user_query_manager()
 
     if super_user_only and not user_query_manager.is_superuser(userid):
-        raise PulpCodedAuthenticationException(error_code=error_codes.PLP0029, user=userid)
+        raise PulpCodedAuthenticationException(error_code=error_codes.PLP0026, user=userid,
+                                                       operation=OPERATION_NAMES[operation])
     # if the operation is None, don't check authorization
     elif operation is not None:
         if is_consumer:
@@ -189,22 +180,22 @@
                 # set default principal = SYSTEM
                 principal_manager.set_principal()
             else:
-                raise PulpCodedAuthenticationException(error_code=error_codes.PLP0026, user=userid,
-                                                       operation=operation)
+                raise PulpCodedAuthenticationException(error_code=error_codes.PLP0026,
+                                                               user=userid,
+                                                               operation=OPERATION_NAMES[operation])
         elif user_query_manager.is_authorized(http.resource_path(), userid, operation):
             user = user_query_manager.find_by_login(userid)
             principal_manager.set_principal(user)
         else:
-            raise PulpCodedAuthenticationException(error_code=error_codes.PLP0026, user=userid,
-                                                   operation=operation)
+            raise PulpCodedAuthenticationException(error_code=error_codes.PLP0026,
+                                                           user=userid,
+                                                           operation=OPERATION_NAMES[operation])
 
     # Authentication and authorization succeeded. Call method and then clear principal.
     value = method(self, *args, **kwargs)
     principal_manager.clear_principal()
     return value
 
-=======
->>>>>>> fb877109
 
 def auth_required(operation=None, super_user_only=False):
     """
@@ -231,7 +222,6 @@
         """
         @wraps(method)
         def _auth_decorator(self, *args, **kwargs):
-<<<<<<< HEAD
             """
             Calls the internal method which provides the authorization and
             authentication.
@@ -249,63 +239,6 @@
             :returns: The result of the wrapped view method.
             """
             return _verify_auth(self, operation, super_user_only, method, *args, **kwargs)
-=======
-
-            # Check Authentication
-
-            # Run through each registered and enabled auth function
-            is_consumer = False
-            registered_auth_functions = [check_preauthenticated,
-                                         password_authentication,
-                                         user_cert_authentication,
-                                         consumer_cert_authentication,
-                                         oauth_authentication]
-
-            user_authenticated = False
-            for authenticate_user in registered_auth_functions:
-                if authenticate_user == oauth_authentication:
-                    userid, is_consumer = authenticate_user()
-                else:
-                    userid = authenticate_user()
-
-                if userid is not None:
-                    user_authenticated = True
-                    if authenticate_user == consumer_cert_authentication:
-                        is_consumer = True
-                    break
-
-            if not user_authenticated:
-                raise PulpCodedAuthenticationException(error_code=error_codes.PLP0025)
-
-            # Check Authorization
-            principal_manager = factory.principal_manager()
-            user_query_manager = factory.user_query_manager()
-            if super_user_only and not user_query_manager.is_superuser(userid):
-                raise PulpCodedAuthenticationException(error_code=error_codes.PLP0026, user=userid,
-                                                       operation=OPERATION_NAMES[operation])
-            # if the operation is None, don't check authorization
-            elif operation is not None:
-                if is_consumer:
-                    if is_consumer_authorized(http.resource_path(), userid, operation):
-                        # set default principal = SYSTEM
-                        principal_manager.set_principal()
-                    else:
-                        raise PulpCodedAuthenticationException(error_code=error_codes.PLP0026,
-                                                               user=userid,
-                                                               operation=OPERATION_NAMES[operation])
-                elif user_query_manager.is_authorized(http.resource_path(), userid, operation):
-                    user = user_query_manager.find_by_login(userid)
-                    principal_manager.set_principal(user)
-                else:
-                    raise PulpCodedAuthenticationException(error_code=error_codes.PLP0026,
-                                                           user=userid,
-                                                           operation=OPERATION_NAMES[operation])
-
-            # Authentication and authorization succeeded. Call method and then clear principal.
-            value = method(self, *args, **kwargs)
-            principal_manager.clear_principal()
-            return value
->>>>>>> fb877109
 
         return _auth_decorator
     return _auth_required