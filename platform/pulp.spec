--- conflicted
+++ resolved
@@ -158,13 +158,8 @@
 %package server
 Summary: The pulp platform server
 Group: Development/Languages
-<<<<<<< HEAD
 Requires: python-%{name}-common = %{pulp_version}
-Requires: pymongo >= 1.9
-=======
-Requires: python-%{name}-common = %{version}
 Requires: pymongo >= 2.1.1
->>>>>>> 16cdebeb
 Requires: python-setuptools
 Requires: python-webpy
 Requires: python-okaara >= 1.0.30
